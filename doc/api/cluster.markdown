--- conflicted
+++ resolved
@@ -53,7 +53,6 @@
 so that they can communicate with the parent via IPC and pass server
 handles back and forth.
 
-<<<<<<< HEAD
 The cluster module supports two methods of distributing incoming
 connections.
 
@@ -72,14 +71,6 @@
 to operating system scheduler vagaries. Loads have been observed
 where over 70% of all connections ended up in just two processes,
 out of a total of eight.
-=======
-When you call `server.listen(...)` in a worker, it serializes the
-arguments and passes the request to the master process.  If the master
-process already has a listening server matching the worker's
-requirements, then it passes the handle to the worker.  If it does not
-already have a listening server matching that requirement, then it will
-create one, and pass the handle to the worker.
->>>>>>> 21265e20
 
 Because `server.listen()` hands off most of the work to the master
 process, there are three cases where the behavior between a normal
